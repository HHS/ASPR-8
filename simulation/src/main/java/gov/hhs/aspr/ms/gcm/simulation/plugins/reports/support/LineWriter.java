--- conflicted
+++ resolved
@@ -60,8 +60,6 @@
 			final boolean displayExperimentColumnsInReports, String delimiter) {
 
 		ResourceHelper.validateFilePath(path);
-<<<<<<< HEAD
-=======
 
 		this.delimiter = delimiter;
 		this.useExperimentColumns = displayExperimentColumnsInReports;
@@ -99,7 +97,6 @@
 			final boolean displayExperimentColumnsInReports, String delimiter) {
 
 		ResourceHelper.validateFilePath(path);
->>>>>>> 65b13e7e
 
 		this.delimiter = delimiter;
 		this.useExperimentColumns = displayExperimentColumnsInReports;
@@ -203,11 +200,7 @@
 		}
 	}
 
-<<<<<<< HEAD
 	public void writeHeader(ExperimentContext experimentContext, ReportHeader reportHeader) {
-=======
-	private void writeHeader(ExperimentContext experimentContext, ReportHeader reportHeader) {
->>>>>>> 65b13e7e
 		final StringBuilder sb = new StringBuilder();
 
 		sb.append("scenario");
