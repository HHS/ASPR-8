package gov.hhs.aspr.ms.gcm.simulation.plugins.reports.support;

import java.util.ArrayList;
import java.util.List;

import gov.hhs.aspr.ms.util.errors.ContractException;
import net.jcip.annotations.NotThreadSafe;
import net.jcip.annotations.ThreadSafe;

/**
 * A thread safe(immutable), container that supports output lines for multiple
 * reports. The values contained in a report item should be immutable and
 * support toString().
 */
@ThreadSafe
public final class ReportItem {

	/**
	 * Returns a new Builder instance.
	 */
	public static Builder builder() {
		return new Builder(new Data());
	}

	@NotThreadSafe
	public final static class Builder {
		private Data data;
		
		private Builder(Data data) {
			this.data = data;
		}

		/**
		 * Adds an entry's string value to the report item. Order should follow the
		 * order in the {@link ReportHeader}
		 * 
		 * @throws ContractException if the entry is null
		 */
		public Builder addValue(final Object entry) {
			ensureDataMutability();
			if (entry == null) {
				throw new ContractException(ReportError.NULL_REPORT_ITEM_ENTRY);
			}
			data.values.add(entry.toString());
			return this;
		}

		/*
		 * Null checks for the various fields.
		 */
		private void validateData() {

			if (data.reportLabel == null) {
				throw new ContractException(ReportError.NULL_REPORT_LABEL);
			}

		}

		/**
		 * Builds the {@link ReportItem} from the collected data.
		 * 
		 * @throws ContractException
		 *                           <ul>
		 *                           <li>{@linkplain ReportError#NULL_REPORT_HEADER} if
		 *                           the collected report header is null</li>
		 *                           <li>{@linkplain ReportError#NULL_REPORT_LABEL} if
		 *                           the collected report label is null</li>
		 *                           </ul>
		 */
		public ReportItem build() {
			if (!data.locked) {
				validateData();
			}
			ensureImmutability();
			return new ReportItem(data);
		}

		/**
<<<<<<< HEAD
		 * Sets the associated {@link ReportHeader} for this {@link ReportItem}. The
		 * report header and the report item should have the same order of added fiels
		 * values.
		 */
		public Builder setReportHeader(ReportHeader reportHeader) {
			ensureDataMutability();
			if (reportHeader == null) {
				throw new ContractException(ReportError.NULL_REPORT_HEADER);
			}
			data.reportHeader = reportHeader;
			return this;
		}

		/**
=======
>>>>>>> 8af06abf
		 * Sets the report type for this {@link ReportItem}. The report type should be
		 * the class type of the report that authors the report item.
		 */
		public Builder setReportLabel(ReportLabel reportLabel) {
			ensureDataMutability();
			if (reportLabel == null) {
				throw new ContractException(ReportError.NULL_REPORT_LABEL);
			}
			data.reportLabel = reportLabel;
			return this;
		}

		private void ensureDataMutability() {
			if (data.locked) {
				data = new Data(data);
				data.locked = false;
			}
		}

		private void ensureImmutability() {
			if (!data.locked) {
				data.locked = true;
			}
		}

	}

	private static class Data {
		private ReportLabel reportLabel;
		private final List<String> values = new ArrayList<>();
		private boolean locked;

		private Data() {
		}

		private Data(Data data) {
			reportLabel = data.reportLabel;
			values.addAll(data.values);
			locked = data.locked;
		}

		@Override
		public int hashCode() {
			final int prime = 31;
			int result = 1;
			result = prime * result + ((reportLabel == null) ? 0 : reportLabel.hashCode());
			result = prime * result + ((values == null) ? 0 : values.hashCode());
			return result;
		}

		@Override
		public boolean equals(Object obj) {
			if (this == obj) {
				return true;
			}
			if (!(obj instanceof Data)) {
				return false;
			}
			Data other = (Data) obj;
			if (reportLabel == null) {
				if (other.reportLabel != null) {
					return false;
				}
			} else if (!reportLabel.equals(other.reportLabel)) {
				return false;
			}
			if (values == null) {
				if (other.values != null) {
					return false;
				}
			} else if (!values.equals(other.values)) {
				return false;
			}
			return true;
		}
	}

	private final Data data;

	private ReportItem(final Data data) {
		this.data = data;
	}

	/**
	 * Returns the report label for this report item
	 */
	public ReportLabel getReportLabel() {
		return data.reportLabel;
	}

	/**
	 * Returns the string value stored at the given index
	 *
	 * @throws IndexOutOfBoundsException
	 *                                   <ul>
	 *                                   <li>if the index &lt; 0</li>
	 *                                   <li>if the index &gt;= size()</li>
	 *                                   </ul>
	 */
	public String getValue(final int index) {
		return data.values.get(index);
	}

	/**
	 * Returns the number of values stored in this report item
	 *
	 * @return
	 */
	public int size() {
		return data.values.size();
	}

	/**
	 * A string listing the values as added to this ReportItem delimited by commas
	 * in the form: ReportItem
	 * [reportLabel=reportLabel,values=[value1, value2...]]
	 */
	@Override
	public String toString() {
		StringBuilder builder2 = new StringBuilder();
		builder2.append("ReportItem [reportLabel=");
		builder2.append(data.reportLabel);
		builder2.append(", values=");
		builder2.append(data.values);
		builder2.append("]");
		return builder2.toString();
	}

	/**
	 * Returns the values in the form [value[0], value[1], ... ,value[N-1]]
	 */
	public String toValueString() {
		return data.values.toString();
	}

	@Override
	public int hashCode() {
		final int prime = 31;
		int result = 1;
		result = prime * result + ((data == null) ? 0 : data.hashCode());
		return result;
	}

	/**
	 * Two report items are equal iff and only if their ids, headers and ordered
	 * values are equal.
	 */
	@Override
	public boolean equals(Object obj) {
		if (this == obj) {
			return true;
		}
		if (!(obj instanceof ReportItem)) {
			return false;
		}
		ReportItem other = (ReportItem) obj;
		if (data == null) {
			if (other.data != null) {
				return false;
			}
		} else if (!data.equals(other.data)) {
			return false;
		}
		return true;
	}

	public Builder toBuilder() {
		return new Builder(data);
	}

}<|MERGE_RESOLUTION|>--- conflicted
+++ resolved
@@ -68,31 +68,11 @@
 		 *                           </ul>
 		 */
 		public ReportItem build() {
-			if (!data.locked) {
-				validateData();
-			}
-			ensureImmutability();
-			return new ReportItem(data);
+			validateData();
+			return new ReportItem(new Data(data));
 		}
 
 		/**
-<<<<<<< HEAD
-		 * Sets the associated {@link ReportHeader} for this {@link ReportItem}. The
-		 * report header and the report item should have the same order of added fiels
-		 * values.
-		 */
-		public Builder setReportHeader(ReportHeader reportHeader) {
-			ensureDataMutability();
-			if (reportHeader == null) {
-				throw new ContractException(ReportError.NULL_REPORT_HEADER);
-			}
-			data.reportHeader = reportHeader;
-			return this;
-		}
-
-		/**
-=======
->>>>>>> 8af06abf
 		 * Sets the report type for this {@link ReportItem}. The report type should be
 		 * the class type of the report that authors the report item.
 		 */
