--- conflicted
+++ resolved
@@ -110,11 +110,7 @@
 	/**
 	 * Returns the list of meta data for the given scenario if it is available.
 	 */
-<<<<<<< HEAD
-	public Optional<List<String>> getScenarioMetaData(int scenarioId) {
-=======
 	public List<String> getScenarioMetaData(int scenarioId){
->>>>>>> fa848b5f
 		return experimentStateManager.getScenarioMetaData(scenarioId);
 	}
 
