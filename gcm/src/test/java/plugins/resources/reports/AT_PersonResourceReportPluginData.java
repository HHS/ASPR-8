--- conflicted
+++ resolved
@@ -610,12 +610,6 @@
 	}
 
 	@Test
-<<<<<<< HEAD
-	@UnitTestMethod(target = PersonResourceReportPluginData.Builder.class, name = "toString", args = {}, tags = {
-			UnitTag.INCOMPLETE })
-	public void testToString() {
-		// fail();
-=======
 	@UnitTestMethod(target = PersonResourceReportPluginData.class, name = "toString", args = {})
 	public void testToString() {
 		PersonResourceReportPluginData personResourceReportPluginData = PersonResourceReportPluginData.builder()//
@@ -636,7 +630,6 @@
 				+ " defaultInclusionPolicy=true]]";
 		
 		assertEquals(actualValue, expectedValue);
->>>>>>> 290cdd78
 	}
 
 }