--- conflicted
+++ resolved
@@ -10,11 +10,7 @@
     <name>gcm.translation :: protobuf :: protobuf-parent</name>
 
     <properties>
-<<<<<<< HEAD
         <revision>2.2.0-SNAPSHOT</revision>
-=======
-        <revision>2.1.0</revision>
->>>>>>> 5cae8ca5
         <project.build.sourceEncoding>UTF-8</project.build.sourceEncoding>
         <maven.compiler.source>17</maven.compiler.source>
         <maven.compiler.target>17</maven.compiler.target>
@@ -37,13 +33,9 @@
         <translation.core.version>2.0.0</translation.core.version>
         <protobuf.version>3.21.12</protobuf.version>
         <protoc.version>3.21.12</protoc.version>
-<<<<<<< HEAD
-        <proto-definitions.version>1.4.0-SNAPSHOT</proto-definitions.version>
+        <proto-definitions.version>1.4.0</proto-definitions.version>
 
         <protoc>protoc</protoc>
-=======
-        <proto-definitions.version>1.4.0</proto-definitions.version>
->>>>>>> 5cae8ca5
         <protobuf.basedir>${project.basedir}/..</protobuf.basedir>
         <protobuf.source.dir>${protobuf.basedir}/src</protobuf.source.dir>
         <generated.sources.dir>${project.build.directory}/generated-sources</generated.sources.dir>
@@ -421,11 +413,7 @@
                 <module>properties-plugin-translator</module>
                 <module>globalproperties-plugin-translator</module>
             </modules>
-<<<<<<< HEAD
-        </profile>
-=======
         </profile>  
->>>>>>> 5cae8ca5
         <profile>
             <id>groups</id>
             <modules>
